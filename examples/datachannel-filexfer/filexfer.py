--- conflicted
+++ resolved
@@ -3,22 +3,10 @@
 import logging
 import time
 
-<<<<<<< HEAD
 # if you install aiortc by setup_dc.py, need this line
 #import os
 #os.environ['AIORTC_SPECIAL_MODE'] = 'DC_ONLY'
 
-from pip._internal.utils.misc import get_installed_distributions
-is_uvloop_usable = False
-pkgname_list = list(map(lambda pkginfo: str(pkginfo).split(" ")[0], get_installed_distributions()))
-if "uvloop" in pkgname_list:
-    import uvloop
-    is_uvloop_usable = True
-
-from aiortc import RTCPeerConnection, RTCSessionDescription
-from aiortc.contrib.signaling import add_signaling_arguments, create_signaling
-
-=======
 from aiortc import RTCPeerConnection, RTCSessionDescription
 from aiortc.contrib.signaling import add_signaling_arguments, create_signaling
 
@@ -28,8 +16,6 @@
 except ImportError:
     uvloop = None
 
-
->>>>>>> e0bfa871
 async def consume_signaling(pc, signaling):
     while True:
         obj = await signaling.receive()
@@ -108,14 +94,9 @@
     if args.verbose:
         logging.basicConfig(level=logging.DEBUG)
 
-<<<<<<< HEAD
-    if is_uvloop_usable:
-        asyncio.set_event_loop_policy(uvloop.EventLoopPolicy())
-=======
     if uvloop is not None:
         asyncio.set_event_loop_policy(uvloop.EventLoopPolicy())
 
->>>>>>> e0bfa871
     signaling = create_signaling(args)
     pc = RTCPeerConnection()
     if args.role == 'send':
