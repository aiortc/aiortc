--- conflicted
+++ resolved
@@ -37,7 +37,6 @@
 print(main_configs)
 
 # instantiate and warm up the model
-<<<<<<< HEAD
 if generator_type not in ['vpx', 'bicubic']:
     time_before_instantiation = time.perf_counter()
     if generator_type == 'swinir-lte':
@@ -45,7 +44,7 @@
     else:
         model = FirstOrderModel(config_path, checkpoint)
 
-    for i in range(1):
+    for i in range(10):
         random_array = np.random.randint(0, 255, model.get_shape(), dtype=np.uint8)
         if generator_type != 'swinir-lte':
             random_kps, src_index = model.extract_keypoints(random_array)
@@ -60,21 +59,6 @@
     print("Time to instantiate at time %s: %s" % (datetime.datetime.now(),
         str(time_after_instantiation - time_before_instantiation)))
     model.reset()
-=======
-time_before_instantiation = time.perf_counter()
-config_path = os.environ.get('CONFIG_PATH')
-checkpoint = os.environ.get('CHECKPOINT_PATH', 'None')
-model = FirstOrderModel(config_path, checkpoint)
-for i in range(100):
-    zero_array = np.random.randint(0, 255, model.get_shape(), dtype=np.uint8)
-    zero_kps, src_index = model.extract_keypoints(zero_array)
-    model.update_source(src_index, zero_array, zero_kps)
-    zero_kps['source_index'] = src_index
-    model.predict(zero_kps)
-time_after_instantiation = time.perf_counter()
-print("Time to instantiate at time %s: %s",  datetime.datetime.now(), str(time_after_instantiation - time_before_instantiation))
-model.reset()
->>>>>>> 80d5f235
 
 save_keypoints_to_file = False
 save_lr_video_npy = True
