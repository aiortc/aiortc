import asyncio
import errno
import fractions
import logging
import threading
import time
import sys
from typing import Dict, Optional, Set
import numpy as np

import av
from av import AudioFrame, VideoFrame
from av.frame import Frame

from ..mediastreams import AUDIO_PTIME, MediaStreamError, MediaStreamTrack, KeypointsFrame

from first_order_model.fom_wrapper import FirstOrderModel
config_path = '/data/vibhaa/aiortc/nets_implementation/first_order_model/config/api_sample.yaml'
model = FirstOrderModel(config_path)

REFERENCE_FRAME_UPDATE_FREQ = 20
enable_prediction = True

logger = logging.getLogger(__name__)


REAL_TIME_FORMATS = [
    "alsa",
    "android_camera",
    "avfoundation",
    "bktr",
    "decklink",
    "dshow",
    "fbdev",
    "gdigrab",
    "iec61883",
    "jack",
    "kmsgrab",
    "openal",
    "oss",
    "pulse",
    "sndio",
    "rtsp",
    "v4l2",
    "vfwcap",
    "x11grab",
]


async def blackhole_consume(track):
    while True:
        try:
            await track.recv()
        except MediaStreamError:
            return


class MediaBlackhole:
    """
    A media sink that consumes and discards all media.
    """

    def __init__(self):
        self.__tracks = {}

    def addTrack(self, track):
        """
        Add a track whose media should be discarded.

        :param track: A :class:`aiortc.MediaStreamTrack`.
        """
        if track not in self.__tracks:
            self.__tracks[track] = None

    async def start(self):
        """
        Start discarding media.
        """
        for track, task in self.__tracks.items():
            if task is None:
                self.__tracks[track] = asyncio.ensure_future(blackhole_consume(track))

    async def stop(self):
        """
        Stop discarding media.
        """
        for task in self.__tracks.values():
            if task is not None:
                task.cancel()
        self.__tracks = {}


def player_worker(
    loop, container, streams, audio_track, video_track, keypoints_track, quit_event, throttle_playback
):
    audio_fifo = av.AudioFifo()
    audio_format_name = "s16"
    audio_layout_name = "stereo"
    audio_sample_rate = 48000
    audio_samples = 0
    audio_samples_per_frame = int(audio_sample_rate * AUDIO_PTIME)
    audio_resampler = av.AudioResampler(
        format=audio_format_name, layout=audio_layout_name, rate=audio_sample_rate
    )

    video_first_pts = None

    frame_time = None
    start_time = time.time()

    while not quit_event.is_set():
        try:
            frame = next(container.decode(*streams))
            if isinstance(frame, VideoFrame) and video_track:
                logger.debug(f"MediaPlayerWorker Frame size:%d Index:%d Factor:%d",
                        sys.getsizeof(frame), 
                        frame.index, video_track._fps_factor)
                if frame.index % video_track._fps_factor != 0:
                    continue
        
        except (av.AVError, StopIteration) as exc:
            if isinstance(exc, av.FFmpegError) and exc.errno == errno.EAGAIN:
                time.sleep(0.01)
                continue
            if audio_track:
                logger.warning(
                    "MediaPlayer(%s) Put None in audio in player_worker",
                    container.name
                )
                asyncio.run_coroutine_threadsafe(audio_track._queue.put(None), loop)
            if video_track:
                logger.warning(
                    "MediaPlayer(%s) Put None in video and keypoints in player_worker",
                    container.name
                )
                asyncio.run_coroutine_threadsafe(video_track._queue.put(None), loop)
                asyncio.run_coroutine_threadsafe(keypoints_track._queue.put(None), loop)
            break

        # read up to 1 second ahead
        if throttle_playback:
            elapsed_time = time.time() - start_time
            if frame_time and frame_time > elapsed_time + 1:
                time.sleep(0.1)

        if isinstance(frame, AudioFrame) and audio_track:
            if (
                frame.format.name != audio_format_name
                or frame.layout.name != audio_layout_name
                or frame.sample_rate != audio_sample_rate
            ):
                frame.pts = None
                frame = audio_resampler.resample(frame)

            # fix timestamps
            frame.pts = audio_samples
            frame.time_base = fractions.Fraction(1, audio_sample_rate)
            audio_samples += frame.samples

            audio_fifo.write(frame)
            while True:
                frame = audio_fifo.read(audio_samples_per_frame)
                if frame:
                    frame_time = frame.time
                    asyncio.run_coroutine_threadsafe(
                        audio_track._queue.put(frame), loop
                    )
                else:
                    break
        elif isinstance(frame, VideoFrame) and video_track:
            if frame.pts is None:  # pragma: no cover
                logger.warning(
                    "MediaPlayer(%s) Skipping video frame with no pts",
                    container.name
                )
                continue

            # video from a webcam doesn't start at pts 0, cancel out offset
            if video_first_pts is None:
                video_first_pts = frame.pts
            frame.pts -= video_first_pts
<<<<<<< HEAD
            logger.warning(
                "MediaPlayer(%s) Video frame %s read from media: %s",
                container.name, str(frame.index), str(frame)
            )
=======
>>>>>>> d7074c95
            frame_time = frame.time

            # Only add video frame is this is meant to be used as a source \
            # frame or if prediction is disabled
            if (enable_prediction and frame.index % REFERENCE_FRAME_UPDATE_FREQ == 0) or \
                    not enable_prediction:
                logger.warning(
                    "MediaPlayer(%s) Put video frame %s in the queue: %s",
                     container.name, str(frame.index), str(frame)
                )
                asyncio.run_coroutine_threadsafe(video_track._queue.put(frame), loop)

            # Extract the keypoints from the frame
<<<<<<< HEAD
            if enable_prediction:
                try:
                    frame_array = frame.to_rgb().to_ndarray()
                    time_before_keypoints = time.time()
                    keypoints =  model.extract_keypoints(frame_array)
                    time_after_keypoints = time.time()
                    logger.warning(
                        "Keypoints extraction time for frame index %s in sender: %s",
                        str(frame.index), str(time_after_keypoints - time_before_keypoints)
                    )
                    keypoints_frame = KeypointsFrame(keypoints, frame.pts) 
                    
                    if frame.index % REFERENCE_FRAME_UPDATE_FREQ == 0:
                        time_before_update = time.time()
                        model.update_source(frame_array, keypoints)
                        time_after_update = time.time()
                        logger.warning(
                            "Time to update source frame with index %s in sender: %s",
                            str(frame.index), str(time_after_update - time_before_update)
                        )
                except:
                    keypoints_frame = KeypointsFrame(bytes("Error!", encoding='utf8'), frame.pts)
                    logger.warning(
                        "MediaPlayer(%s) Could not extract the keypoints for frame index %s", str(frame.index)
                    )
=======
            keypoints_generator = KeypointsGenerator()
            try:
                keypoints = keypoints_generator.get_keypoints(frame.to_rgb().to_ndarray())
                keypoints_frame = KeypointsFrame(keypoints, frame.pts)
                logger.warning(
                    "MediaPlayer(%s) Keypoints for frame index %s retrieved.", \
                    container.name, str(frame.index)
                )
            except:
                keypoints_frame = KeypointsFrame(bytes("Error!", encoding='utf8'), frame.pts)
                logger.warning(
                    "MediaPlayer(%s) Could not extract the keypoints for frame index %s.", \
                    container.name, str(frame.index)
                )
>>>>>>> d7074c95

                asyncio.run_coroutine_threadsafe(keypoints_track._queue.put(keypoints_frame), loop)



class PlayerStreamTrack(MediaStreamTrack):
    def __init__(self, player, kind, fps_factor=1):
        super().__init__()
        self.kind = kind
        self._player = player
        self._queue = asyncio.Queue()
        self._start = None
        self._fps_factor = fps_factor

    async def recv(self):
        if self.readyState != "live":
            raise MediaStreamError

        self._player._start(self)
        frame = await self._queue.get()
        if frame is None:
            self.__log_debug("Received frame from queue is None %s", self.kind)
            self.stop()
            raise MediaStreamError
        frame_time = frame.time

        # control playback rate
        if (
            self._player is not None
            and self._player._throttle_playback
            and frame_time is not None
        ):
            if self._start is None:
                self._start = time.time() - frame_time
            else:
                wait = self._start + frame_time - time.time()
                await asyncio.sleep(wait)

        return frame

    def stop(self):
        super().stop()
        self.__log_debug("Stopping %s", self.kind)
        if self._player is not None:
            self._player._stop(self)
            self._player = None

    def __log_debug(self, msg: str, *args) -> None:
        logger.debug(f"PlayerStreamTrack(%s) {msg}", self.__container.name, *args)

class MediaPlayer:
    """
    A media source that reads audio and/or video from a file.

    Examples:

    .. code-block:: python

        # Open a video file.
        player = MediaPlayer('/path/to/some.mp4')

        # Open an HTTP stream.
        player = MediaPlayer(
            'http://download.tsi.telecom-paristech.fr/'
            'gpac/dataset/dash/uhd/mux_sources/hevcds_720p30_2M.mp4')

        # Open webcam on Linux.
        player = MediaPlayer('/dev/video0', format='v4l2', options={
            'video_size': '640x480'
        })

        # Open webcam on OS X.
        player = MediaPlayer('default:none', format='avfoundation', options={
            'video_size': '640x480'
        })

        # Open webcam on Windows.
        player = MediaPlayer('video=Integrated Camera', format='dshow', options={
            'video_size': '640x480'
        })

    :param file: The path to a file, or a file-like object.
    :param format: The format to use, defaults to autodect.
    :param options: Additional options to pass to FFmpeg.
    """

    def __init__(self, file, fps=None, format=None, options={}):
        self.__container = av.open(file=file, format=format, mode="r", options=options)
        self.__thread: Optional[threading.Thread] = None
        self.__thread_quit: Optional[threading.Event] = None

        # examine streams
        self.__started: Set[PlayerStreamTrack] = set()
        self.__streams = []
        self.__audio: Optional[PlayerStreamTrack] = None
        self.__video: Optional[PlayerStreamTrack] = None
        self.__keypoints: Optional[PlayerStreamTrack] = None

        for stream in self.__container.streams:
            if stream.type == "audio" and not self.__audio:
                self.__audio = PlayerStreamTrack(self, kind="audio")
                self.__streams.append(stream)
            elif stream.type == "video" and not self.__video:
                if fps is not None and fps < stream.base_rate:
                    fps_factor = round(float(stream.base_rate) / fps)
                else:
                    fps_factor = 1
                self.__video = PlayerStreamTrack(self, kind="video", fps_factor=fps_factor)
                self.__streams.append(stream)
                if enable_prediction:
                    self.__keypoints = PlayerStreamTrack(self, kind="keypoints")

        # check whether we need to throttle playback
        container_format = set(self.__container.format.name.split(","))
        self._throttle_playback = not container_format.intersection(REAL_TIME_FORMATS)

    @property
    def audio(self) -> MediaStreamTrack:
        """
        A :class:`aiortc.MediaStreamTrack` instance if the file contains audio.
        """
        return self.__audio

    @property
    def video(self) -> MediaStreamTrack:
        """
        A :class:`aiortc.MediaStreamTrack` instance if the file contains video.
        """
        return self.__video

    @property
    def keypoints(self) -> MediaStreamTrack:
        """
        A :class:`aiortc.MediaStreamTrack` instance if the file contains keypoints.
        """
        return self.__keypoints

    def _start(self, track: PlayerStreamTrack) -> None:
        self.__started.add(track)
        if self.__thread is None:
            self.__log_debug("Starting worker thread")
            self.__thread_quit = threading.Event()
            self.__thread = threading.Thread(
                name="media-player",
                target=player_worker,
                args=(
                    asyncio.get_event_loop(),
                    self.__container,
                    self.__streams,
                    self.__audio,
                    self.__video,
                    self.__keypoints,
                    self.__thread_quit,
                    self._throttle_playback,
                ),
            )
            self.__thread.start()

    def _stop(self, track: PlayerStreamTrack) -> None:
        self.__log_debug("Stopping %s", track.kind)
        self.__started.discard(track)

        if not self.__started and self.__thread is not None:
            self.__log_debug("Stopping worker thread")
            self.__thread_quit.set()
            self.__thread.join()
            self.__thread = None

        if not self.__started and self.__container is not None:
            self.__container.close()
            self.__container = None

    def __log_debug(self, msg: str, *args) -> None:
        logger.debug(f"MediaPlayer(%s) {msg}", self.__container.name, *args)


class MediaRecorderContext:
    def __init__(self, stream):
        self.stream = stream
        self.task = None


class MediaRecorder:
    """
    A media sink that writes audio and/or video to a file.

    Examples:

    .. code-block:: python

        # Write to a video file.
        player = MediaRecorder('/path/to/file.mp4')

        # Write to a set of images.
        player = MediaRecorder('/path/to/file-%3d.png')

    :param file: The path to a file, or a file-like object.
    :param format: The format to use, defaults to autodect.
    :param options: Additional options to pass to FFmpeg.
    """

    def __init__(self, file, format=None, options={}):
        self.__container = av.open(file=file, format=format, mode="w", options=options)
        self.received_keypoints_frame = 0
        self.__keypoints_file_name = str(file).split('.')[0] + "_recorded_keypoints.txt"
        self.__tracks = {}
        self.frame_height = None
        self.frame_width = None

    def addTrack(self, track):
        """
        Add a track to be recorded.

        :param track: A :class:`aiortc.MediaStreamTrack`.
        """
        if track.kind == "audio":
            if self.__container.format.name in ("wav", "alsa"):
                codec_name = "pcm_s16le"
            elif self.__container.format.name == "mp3":
                codec_name = "mp3"
            else:
                codec_name = "aac"
            stream = self.__container.add_stream(codec_name)
        elif (track.kind == "keypoints" and enable_prediction == True) or \
                (track.kind == "video" and enable_prediction == False):
            # repurpose video container stream for predicted video w/ keypoints
            if self.__container.format.name == "image2":
                stream = self.__container.add_stream("png", rate=30)
                stream.pix_fmt = "rgb24"
            else:
                stream = self.__container.add_stream("libx264", rate=30)
                stream.pix_fmt = "yuv420p"
                stream.width = 256 #TODO add functionality ro change the width/height of the stream
                stream.height = 256
        else:
            stream = None
        self.__tracks[track] = MediaRecorderContext(stream)

    async def start(self):
        """
        Start recording.
        """
        for track, context in self.__tracks.items():
            if context.task is None:
                context.task = asyncio.ensure_future(self.__run_track(track, context))

    async def stop(self):
        """
        Stop recording.
        """
        if self.__container:
            for track, context in self.__tracks.items():
                if context.stream is not None:
                    if context.task is not None:
                        context.task.cancel()
                        context.task = None
                        for packet in context.stream.encode(None):
                            self.__container.mux(packet)
            self.__tracks = {}

            if self.__container:
                self.__container.close()
                self.__container = None

    async def __run_track(self, track, context):
        while True:
            # if self.frame_width is not None and self.frame_height is not None:
            #     if (track.kind == "keypoints" and enable_prediction == True) or \
            #     (track.kind == "video" and enable_prediction == False):
            #         if self.__tracks[track].stream.height != self.frame_height or \
            #         self.__tracks[track].stream.width != self.frame_width:
            #             self.__tracks[track].stream.height = self.frame_height
            #             self.__tracks[track].stream.width = self.frame_width

            try:
                frame = await track.recv()
            except MediaStreamError:
<<<<<<< HEAD
                logger.warning("Couldn't receive the %s track.", track.kind)
=======
                self.__log_debug("Couldn't receive the track!")
>>>>>>> d7074c95
                return

            if track.kind == "video":
                self.frame_height = frame.height
                self.frame_width = frame.width

                if enable_prediction:
                    # update model related info with most recent frame
                    self.__log_debug("Received source video frame %s at time %s",
                                    frame, time.time())
                    source_frame_array = frame.to_rgb().to_ndarray()

                    time_before_keypoints = time.time()
                    source_keypoints =  model.extract_keypoints(source_frame_array)
                    time_after_keypoints = time.time()
                    self.__log_debug("Source keypoints extraction time in receiver: %s",
                                    str(time_after_keypoints - time_before_keypoints))

                    time_before_update = time.time()
                    model.update_source(source_frame_array, source_keypoints)
                    time_after_update = time.time()
                    self.__log_debug("Time to update source frame in receiver: %s",
                                    str(time_after_keypoints - time_before_keypoints))
                else:
                    # regular video stream
                    self.__log_debug("Received original video frame %s at time %s",
                                    frame, time.time())
                    for packet in context.stream.encode(frame):
                        self.__container.mux(packet)

            elif track.kind == "audio":
                for packet in context.stream.encode(frame):
                    self.__container.mux(packet)

            else:
<<<<<<< HEAD
                # keypoint stream
                received_keypoints = frame.data
                self.__log_debug("Keypoints for frame %s received at time %s",
                                str(self.received_keypoints_frame), time.time())

                keypoints_file = open(self.__keypoints_file_name, "a")
                keypoints_file.write(str(received_keypoints))
                keypoints_file.write("\n")
                keypoints_file.close()

                if enable_prediction:
                    try:
                        before_predict_time = time.time()
                        predicted_target = model.predict(received_keypoints)
                        after_predict_time = time.time()
                        self.__log_debug("Prediction time for received keypoints %s: %s",
                                        self.received_keypoints_frame,
                                        str(after_predict_time - before_predict_time))

                        predicted_frame = av.VideoFrame.from_ndarray(np.array(predicted_target))
                        for packet in context.stream.encode(predicted_frame):
                            self.__container.mux(packet)

                    except:
                        self.__log_debug("Couldn't predict based on received keypoints frame %s",
                                        self.received_keypoints_frame)

                self.received_keypoints_frame += 1

    def __log_debug(self, msg: str, *args) -> None:
        logger.debug(f"MediaRecorder(%s) {msg}", self.__container.name, *args)
=======
                keypoints_file = open(self.__keypoints_file_name, "a")  # append mode
                keypoints_file.write(str(frame.data))
                keypoints_file.write("\n")
                keypoints_file.close()

                self.__log_debug("Keypoint with pts {} is recorded.".format(frame.pts))

    def __log_debug(self, msg: str, *args) -> None:
        logger.debug(f"MediaRecorder(%s) {msg}", id(self), *args)
>>>>>>> d7074c95


class RelayStreamTrack(MediaStreamTrack):
    def __init__(self, relay, source: MediaStreamTrack) -> None:
        super().__init__()
        self.kind = source.kind
        self._relay = relay
        self._queue: asyncio.Queue[Optional[Frame]] = asyncio.Queue()
        self._source: Optional[MediaStreamTrack] = source

    async def recv(self):
        if self.readyState != "live":
            raise MediaStreamError

        self._relay._start(self)
        frame = await self._queue.get()
        if frame is None:
            self.stop()
            raise MediaStreamError
        return frame

    def stop(self):
        super().stop()
        if self._relay is not None:
            self._relay._stop(self)
            self._relay = None
            self._source = None


class MediaRelay:
    """
    A media source that relays one or more tracks to multiple consumers.

    This is especially useful for live tracks such as webcams or media received
    over the network.
    """

    def __init__(self) -> None:
        self.__proxies: Dict[MediaStreamTrack, Set[RelayStreamTrack]] = {}
        self.__tasks: Dict[MediaStreamTrack, asyncio.Future[None]] = {}

    def subscribe(self, track: MediaStreamTrack) -> MediaStreamTrack:
        """
        Create a proxy around the given `track` for a new consumer.
        """
        proxy = RelayStreamTrack(self, track)
        self.__log_debug("Create proxy %s for source %s", id(proxy), id(track))
        if track not in self.__proxies:
            self.__proxies[track] = set()
        return proxy

    def _start(self, proxy: RelayStreamTrack) -> None:
        track = proxy._source
        if track is not None and track in self.__proxies:
            # register proxy
            if proxy not in self.__proxies[track]:
                self.__log_debug("Start proxy %s", id(proxy))
                self.__proxies[track].add(proxy)

            # start worker
            if track not in self.__tasks:
                self.__tasks[track] = asyncio.ensure_future(self.__run_track(track))

    def _stop(self, proxy: RelayStreamTrack) -> None:
        track = proxy._source
        if track is not None and track in self.__proxies:
            # unregister proxy
            self.__log_debug("Stop proxy %s", id(proxy))
            self.__proxies[track].discard(proxy)

    def __log_debug(self, msg: str, *args) -> None:
        logger.debug(f"MediaRelay(%s) {msg}", id(self), *args)

    async def __run_track(self, track: MediaStreamTrack) -> None:
        self.__log_debug("Start reading source %s" % id(track))

        while True:
            try:
                frame = await track.recv()
            except MediaStreamError:
                frame = None
            for proxy in self.__proxies[track]:
                proxy._queue.put_nowait(frame)
            if frame is None:
                break

        self.__log_debug("Stop reading source %s", id(track))
        del self.__proxies[track]
        del self.__tasks[track]<|MERGE_RESOLUTION|>--- conflicted
+++ resolved
@@ -179,13 +179,12 @@
             if video_first_pts is None:
                 video_first_pts = frame.pts
             frame.pts -= video_first_pts
-<<<<<<< HEAD
+
             logger.warning(
                 "MediaPlayer(%s) Video frame %s read from media: %s",
                 container.name, str(frame.index), str(frame)
             )
-=======
->>>>>>> d7074c95
+
             frame_time = frame.time
 
             # Only add video frame is this is meant to be used as a source \
@@ -199,7 +198,7 @@
                 asyncio.run_coroutine_threadsafe(video_track._queue.put(frame), loop)
 
             # Extract the keypoints from the frame
-<<<<<<< HEAD
+
             if enable_prediction:
                 try:
                     frame_array = frame.to_rgb().to_ndarray()
@@ -225,22 +224,6 @@
                     logger.warning(
                         "MediaPlayer(%s) Could not extract the keypoints for frame index %s", str(frame.index)
                     )
-=======
-            keypoints_generator = KeypointsGenerator()
-            try:
-                keypoints = keypoints_generator.get_keypoints(frame.to_rgb().to_ndarray())
-                keypoints_frame = KeypointsFrame(keypoints, frame.pts)
-                logger.warning(
-                    "MediaPlayer(%s) Keypoints for frame index %s retrieved.", \
-                    container.name, str(frame.index)
-                )
-            except:
-                keypoints_frame = KeypointsFrame(bytes("Error!", encoding='utf8'), frame.pts)
-                logger.warning(
-                    "MediaPlayer(%s) Could not extract the keypoints for frame index %s.", \
-                    container.name, str(frame.index)
-                )
->>>>>>> d7074c95
 
                 asyncio.run_coroutine_threadsafe(keypoints_track._queue.put(keypoints_frame), loop)
 
@@ -518,11 +501,7 @@
             try:
                 frame = await track.recv()
             except MediaStreamError:
-<<<<<<< HEAD
                 logger.warning("Couldn't receive the %s track.", track.kind)
-=======
-                self.__log_debug("Couldn't receive the track!")
->>>>>>> d7074c95
                 return
 
             if track.kind == "video":
@@ -558,7 +537,6 @@
                     self.__container.mux(packet)
 
             else:
-<<<<<<< HEAD
                 # keypoint stream
                 received_keypoints = frame.data
                 self.__log_debug("Keypoints for frame %s received at time %s",
@@ -590,17 +568,6 @@
 
     def __log_debug(self, msg: str, *args) -> None:
         logger.debug(f"MediaRecorder(%s) {msg}", self.__container.name, *args)
-=======
-                keypoints_file = open(self.__keypoints_file_name, "a")  # append mode
-                keypoints_file.write(str(frame.data))
-                keypoints_file.write("\n")
-                keypoints_file.close()
-
-                self.__log_debug("Keypoint with pts {} is recorded.".format(frame.pts))
-
-    def __log_debug(self, msg: str, *args) -> None:
-        logger.debug(f"MediaRecorder(%s) {msg}", id(self), *args)
->>>>>>> d7074c95
 
 
 class RelayStreamTrack(MediaStreamTrack):
