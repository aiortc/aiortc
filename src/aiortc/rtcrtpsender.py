--- conflicted
+++ resolved
@@ -5,8 +5,6 @@
 import traceback
 import uuid
 from typing import Callable, Dict, List, Optional, Union
-
-from av import AudioFrame
 
 from av import AudioFrame
 
@@ -258,6 +256,9 @@
             try:
                 bitrate, ssrcs = unpack_remb_fci(packet.fci)
                 if self._ssrc in ssrcs:
+                    self.__log_debug(
+                        "- receiver estimated maximum bitrate %d bps", bitrate
+                    )
                     if self.__encoder and hasattr(self.__encoder, "target_bitrate"):
                         self.__encoder.target_bitrate = bitrate
             except ValueError:
@@ -296,6 +297,7 @@
                 )
                 self.__rtx_sequence_number = uint16_add(self.__rtx_sequence_number, 1)
 
+            self.__log_debug("> %s", packet)
             packet_bytes = packet.serialize(self.__rtp_header_extensions_map)
             await self.transport._send_rtp(packet_bytes)
 
@@ -306,10 +308,7 @@
         self.__force_keyframe = True
 
     async def _run_rtp(self, codec: RTCRtpCodecParameters) -> None:
-<<<<<<< HEAD
-=======
         self.__log_debug("- RTP started")
->>>>>>> b0c7f184
         self.__rtp_started.set()
 
         sequence_number = random16()
@@ -342,6 +341,7 @@
                         packet.extensions.audio_level = (False, -enc_frame.audio_level)
 
                     # send packet
+                    self.__log_debug("> %s", packet)
                     self.__rtp_history[
                         packet.sequence_number % RTP_HISTORY_SIZE
                     ] = packet
@@ -365,13 +365,11 @@
             self.__track.stop()
             self.__track = None
 
+        self.__log_debug("- RTP finished")
         self.__rtp_exited.set()
 
     async def _run_rtcp(self) -> None:
-<<<<<<< HEAD
-=======
         self.__log_debug("- RTCP started")
->>>>>>> b0c7f184
         self.__rtcp_started.set()
 
         try:
@@ -416,11 +414,13 @@
         packet = RtcpByePacket(sources=[self._ssrc])
         await self._send_rtcp([packet])
 
+        self.__log_debug("- RTCP finished")
         self.__rtcp_exited.set()
 
     async def _send_rtcp(self, packets: List[AnyRtcpPacket]) -> None:
         payload = b""
         for packet in packets:
+            self.__log_debug("> %s", packet)
             payload += bytes(packet)
 
         try:
