--- conflicted
+++ resolved
@@ -9,11 +9,7 @@
 
 from .exceptions import InvalidStateError
 from .rtcconfiguration import RTCIceServer, RTCSocks5Proxy
-<<<<<<< HEAD
-from .socks5 import enable_socks5_support, create_socks5_proxy_config
-=======
 from .socks5 import create_socks5_proxy_config, enable_socks5_support, log_socks5_configuration
->>>>>>> 4a79748d
 
 # See https://datatracker.ietf.org/doc/html/rfc7064
 # transport is not defined by RFC 7064 and rejected by browsers.
@@ -140,16 +136,7 @@
 
     # Add SOCKS5 proxy configuration if provided
     if socks5_proxy is not None:
-<<<<<<< HEAD
-        kwargs["socks5_proxy"] = create_socks5_proxy_config(
-            host=socks5_proxy.host,
-            port=socks5_proxy.port,
-            username=socks5_proxy.username,
-            password=socks5_proxy.password,
-        )
-=======
         kwargs["socks5_proxy"] = create_socks5_proxy_config(socks5_proxy)
->>>>>>> 4a79748d
 
     return kwargs
 
@@ -212,10 +199,7 @@
         # Enable SOCKS5 support if a proxy is configured
         if socks5Proxy is not None:
             enable_socks5_support()
-<<<<<<< HEAD
-=======
             log_socks5_configuration(socks5Proxy)
->>>>>>> 4a79748d
             
         ice_kwargs = connection_kwargs(iceServers, socks5Proxy)
 
