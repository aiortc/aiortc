import asyncio
import datetime
import logging
import queue
import random
import threading
import time
from dataclasses import dataclass
from typing import Callable, Dict, List, Optional, Set

from av.frame import Frame

from . import clock
from .codecs import depayload, get_capabilities, get_decoder, is_rtx
from .exceptions import InvalidStateError
from .jitterbuffer import JitterBuffer
from .mediastreams import MediaStreamError, MediaStreamTrack
from .rate import RemoteBitrateEstimator
from .rtcdtlstransport import RTCDtlsTransport
from .rtcrtpparameters import (
    RTCRtpCapabilities,
    RTCRtpCodecParameters,
    RTCRtpReceiveParameters,
)
from .rtp import (
    RTCP_PSFB_APP,
    RTCP_PSFB_PLI,
    RTCP_RTPFB_NACK,
    RTP_HISTORY_SIZE,
    AnyRtcpPacket,
    RtcpByePacket,
    RtcpPsfbPacket,
    RtcpReceiverInfo,
    RtcpRrPacket,
    RtcpRtpfbPacket,
    RtcpSrPacket,
    RtpPacket,
    clamp_packets_lost,
    pack_remb_fci,
    unwrap_rtx,
)
from .stats import (
    RTCInboundRtpStreamStats,
    RTCRemoteOutboundRtpStreamStats,
    RTCStatsReport,
)
from .utils import uint16_add, uint16_gt

logger = logging.getLogger(__name__)


def decoder_worker(loop, input_q, output_q):
    codec_name = None
    decoder = None

    while True:
        task = input_q.get()
        if task is None:
            # inform the track that is has ended
            asyncio.run_coroutine_threadsafe(output_q.put(None), loop)
            break
        codec, encoded_frame = task

        if codec.name != codec_name:
            decoder = get_decoder(codec)
            codec_name = codec.name

        for frame in decoder.decode(encoded_frame):
            # pass the decoded frame to the track
            asyncio.run_coroutine_threadsafe(output_q.put(frame), loop)

    if decoder is not None:
        del decoder


class NackGenerator:
    def __init__(self) -> None:
        self.max_seq: Optional[int] = None
        self.missing: Set[int] = set()

    def add(self, packet: RtpPacket) -> bool:
        """
        Mark a new packet as received, and deduce missing packets.
        """
        missed = False

        if self.max_seq is None:
            self.max_seq = packet.sequence_number
            return missed

        # mark missing packets
        if uint16_gt(packet.sequence_number, self.max_seq):
            seq = uint16_add(self.max_seq, 1)
            while uint16_gt(packet.sequence_number, seq):
                self.missing.add(seq)
                missed = True
                seq = uint16_add(seq, 1)
            self.max_seq = packet.sequence_number
        else:
            self.missing.discard(packet.sequence_number)

        # limit number of tracked packets
        self.truncate()

        return missed

    def truncate(self) -> None:
        """
        Limit the number of missing packets we track.

        Otherwise, the size of RTCP FB messages grows indefinitely.
        """
        if self.max_seq is not None:
            min_seq = uint16_add(self.max_seq, -RTP_HISTORY_SIZE)
            for seq in list(self.missing):
                if uint16_gt(min_seq, seq):
                    self.missing.discard(seq)


class StreamStatistics:
    def __init__(self, clockrate: int) -> None:
        self.base_seq: Optional[int] = None
        self.max_seq: Optional[int] = None
        self.cycles = 0
        self.packets_received = 0

        # jitter
        self._clockrate = clockrate
        self._jitter_q4 = 0
        self._last_arrival: Optional[int] = None
        self._last_timestamp: Optional[int] = None

        # fraction lost
        self._expected_prior = 0
        self._received_prior = 0

    def add(self, packet: RtpPacket) -> None:
        in_order = self.max_seq is None or uint16_gt(
            packet.sequence_number, self.max_seq
        )
        self.packets_received += 1

        if self.base_seq is None:
            self.base_seq = packet.sequence_number

        if in_order:
            arrival = int(time.time() * self._clockrate)

            if self.max_seq is not None and packet.sequence_number < self.max_seq:
                self.cycles += 1 << 16
            self.max_seq = packet.sequence_number

            if packet.timestamp != self._last_timestamp and self.packets_received > 1:
                diff = abs(
                    (arrival - self._last_arrival)
                    - (packet.timestamp - self._last_timestamp)
                )
                self._jitter_q4 += diff - ((self._jitter_q4 + 8) >> 4)

            self._last_arrival = arrival
            self._last_timestamp = packet.timestamp

    @property
    def fraction_lost(self) -> int:
        expected_interval = self.packets_expected - self._expected_prior
        self._expected_prior = self.packets_expected
        received_interval = self.packets_received - self._received_prior
        self._received_prior = self.packets_received
        lost_interval = expected_interval - received_interval
        if expected_interval == 0 or lost_interval <= 0:
            return 0
        else:
            return (lost_interval << 8) // expected_interval

    @property
    def jitter(self) -> int:
        return self._jitter_q4 >> 4

    @property
    def packets_expected(self) -> int:
        return self.cycles + self.max_seq - self.base_seq + 1

    @property
    def packets_lost(self) -> int:
        return clamp_packets_lost(self.packets_expected - self.packets_received)


class RemoteStreamTrack(MediaStreamTrack):
    def __init__(self, kind: str, id: Optional[str] = None) -> None:
        super().__init__()
        self.kind = kind
        if id is not None:
            self._id = id
        self._queue: asyncio.Queue = asyncio.Queue()

    async def recv(self) -> Frame:
        """
        Receive the next frame.
        """
        if self.readyState != "live":
            raise MediaStreamError

        frame = await self._queue.get()
        if frame is None:
            self.stop()
            raise MediaStreamError
        return frame


class TimestampMapper:
    def __init__(self) -> None:
        self._last: Optional[int] = None
        self._origin: Optional[int] = None

    def map(self, timestamp: int) -> int:
        if self._origin is None:
            # first timestamp
            self._origin = timestamp
        elif timestamp < self._last:
            # RTP timestamp wrapped
            self._origin -= 1 << 32

        self._last = timestamp
        return timestamp - self._origin


@dataclass
class RTCRtpContributingSource:
    """
    The :class:`RTCRtpContributingSource` dictionary contains information about
    a contributing source (CSRC).
    """

    timestamp: datetime.datetime
    "The timestamp associated with this source."
    source: int
    "The CSRC identifier associated with this source."


@dataclass
class RTCRtpSynchronizationSource:
    """
    The :class:`RTCRtpSynchronizationSource` dictionary contains information about
    a synchronization source (SSRC).
    """

    timestamp: datetime.datetime
    "The timestamp associated with this source."
    source: int
    "The SSRC identifier associated with this source."


class RTCRtpReceiver:
    """
    The :class:`RTCRtpReceiver` interface manages the reception and decoding
    of data for a :class:`MediaStreamTrack`.

    :param kind: The kind of media (`'audio'` or `'video'`).
    :param transport: An :class:`RTCDtlsTransport`.
    """

    def __init__(self, kind: str, transport: RTCDtlsTransport) -> None:
        if transport.state == "closed":
            raise InvalidStateError

        self.__active_ssrc: Dict[int, datetime.datetime] = {}
        self.__codecs: Dict[int, RTCRtpCodecParameters] = {}
        self.__decoder_queue: queue.Queue = queue.Queue()
        self.__decoder_thread: Optional[threading.Thread] = None
        self.__kind = kind
        if kind == "audio":
            self.__jitter_buffer = JitterBuffer(capacity=16, prefetch=4)
            self.__nack_generator = None
            self.__remote_bitrate_estimator = None
        else:
            self.__jitter_buffer = JitterBuffer(capacity=128, is_video=True)
            self.__nack_generator = NackGenerator()
            self.__remote_bitrate_estimator = RemoteBitrateEstimator()
        self._track: Optional[RemoteStreamTrack] = None
        self.__rtcp_exited = asyncio.Event()
        self.__rtcp_started = asyncio.Event()
        self.__rtcp_task: Optional[asyncio.Future[None]] = None
        self.__rtx_ssrc: Dict[int, int] = {}
        self.__started = False
        self.__stats = RTCStatsReport()
        self.__timestamp_mapper = TimestampMapper()
        self.__transport = transport

        # RTCP
        self.__lsr: Dict[int, int] = {}
        self.__lsr_time: Dict[int, float] = {}
        self.__remote_streams: Dict[int, StreamStatistics] = {}
        self.__rtcp_ssrc: Optional[int] = None

        # logging
        self.__log_debug: Callable[..., None] = lambda *args: None
        if logger.isEnabledFor(logging.DEBUG):
            self.__log_debug = lambda msg, *args: logger.debug(
                f"RTCRtpReceiver(%s) {msg}", self.__kind, *args
            )

    @property
    def track(self) -> MediaStreamTrack:
        """
        The :class:`MediaStreamTrack` which is being handled by the receiver.
        """
        return self._track

    @property
    def transport(self) -> RTCDtlsTransport:
        """
        The :class:`RTCDtlsTransport` over which the media for the receiver's
        track is received.
        """
        return self.__transport

    @classmethod
    def getCapabilities(self, kind) -> Optional[RTCRtpCapabilities]:
        """
        Returns the most optimistic view of the system's capabilities for
        receiving media of the given `kind`.

        :rtype: :class:`RTCRtpCapabilities`
        """
        return get_capabilities(kind)

    async def getStats(self) -> RTCStatsReport:
        """
        Returns statistics about the RTP receiver.

        :rtype: :class:`RTCStatsReport`
        """
        for ssrc, stream in self.__remote_streams.items():
            self.__stats.add(
                RTCInboundRtpStreamStats(
                    # RTCStats
                    timestamp=clock.current_datetime(),
                    type="inbound-rtp",
                    id="inbound-rtp_" + str(id(self)),
                    # RTCStreamStats
                    ssrc=ssrc,
                    kind=self.__kind,
                    transportId=self.transport._stats_id,
                    # RTCReceivedRtpStreamStats
                    packetsReceived=stream.packets_received,
                    packetsLost=stream.packets_lost,
                    jitter=stream.jitter,
                    # RTPInboundRtpStreamStats
                )
            )
        self.__stats.update(self.transport._get_stats())

        return self.__stats

    def getSynchronizationSources(self) -> List[RTCRtpSynchronizationSource]:
        """
        Returns a :class:`RTCRtpSynchronizationSource` for each unique SSRC identifier
        received in the last 10 seconds.
        """
        cutoff = clock.current_datetime() - datetime.timedelta(seconds=10)
        sources = []
        for source, timestamp in self.__active_ssrc.items():
            if timestamp >= cutoff:
                sources.append(
                    RTCRtpSynchronizationSource(source=source, timestamp=timestamp)
                )
        return sources

    async def receive(self, parameters: RTCRtpReceiveParameters) -> None:
        """
        Attempt to set the parameters controlling the receiving of media.

        :param parameters: The :class:`RTCRtpParameters` for the receiver.
        """
        if not self.__started:
            for codec in parameters.codecs:
                self.__codecs[codec.payloadType] = codec
            for encoding in parameters.encodings:
                if encoding.rtx:
                    self.__rtx_ssrc[encoding.rtx.ssrc] = encoding.ssrc

            # start decoder thread
            self.__decoder_thread = threading.Thread(
                target=decoder_worker,
                name=self.__kind + "-decoder",
                args=(
                    asyncio.get_event_loop(),
                    self.__decoder_queue,
                    self._track._queue,
                ),
            )
            self.__decoder_thread.start()

            self.__transport._register_rtp_receiver(self, parameters)
            self.__rtcp_task = asyncio.ensure_future(self._run_rtcp())
            self.__started = True

    def setTransport(self, transport: RTCDtlsTransport) -> None:
        self.__transport = transport

    async def stop(self) -> None:
        """
        Irreversibly stop the receiver.
        """
        if self.__started:
            self.__transport._unregister_rtp_receiver(self)
            self.__stop_decoder()

            # shutdown RTCP task
            await self.__rtcp_started.wait()
            self.__rtcp_task.cancel()
            await self.__rtcp_exited.wait()

    def _handle_disconnect(self) -> None:
        self.__stop_decoder()

    async def _handle_rtcp_packet(self, packet: AnyRtcpPacket) -> None:
        if isinstance(packet, RtcpSrPacket):
            self.__stats.add(
                RTCRemoteOutboundRtpStreamStats(
                    # RTCStats
                    timestamp=clock.current_datetime(),
                    type="remote-outbound-rtp",
                    id=f"remote-outbound-rtp_{id(self)}",
                    # RTCStreamStats
                    ssrc=packet.ssrc,
                    kind=self.__kind,
                    transportId=self.transport._stats_id,
                    # RTCSentRtpStreamStats
                    packetsSent=packet.sender_info.packet_count,
                    bytesSent=packet.sender_info.octet_count,
                    # RTCRemoteOutboundRtpStreamStats
                    remoteTimestamp=clock.datetime_from_ntp(
                        packet.sender_info.ntp_timestamp
                    ),
                )
            )
            self.__lsr[packet.ssrc] = (
                (packet.sender_info.ntp_timestamp) >> 16
            ) & 0xFFFFFFFF
            self.__lsr_time[packet.ssrc] = time.time()
        elif isinstance(packet, RtcpByePacket):
            self.__stop_decoder()

    async def _handle_rtp_packet(self, packet: RtpPacket, arrival_time_ms: int) -> None:
        """
        Handle an incoming RTP packet.
        """
        # feed bitrate estimator
        if self.__remote_bitrate_estimator is not None:
            if packet.extensions.abs_send_time is not None:
                remb = self.__remote_bitrate_estimator.add(
                    abs_send_time=packet.extensions.abs_send_time,
                    arrival_time_ms=arrival_time_ms,
                    payload_size=len(packet.payload) + packet.padding_size,
                    ssrc=packet.ssrc,
                )
                if self.__rtcp_ssrc is not None and remb is not None:
                    # send Receiver Estimated Maximum Bitrate feedback
                    rtcp_packet = RtcpPsfbPacket(
                        fmt=RTCP_PSFB_APP,
                        ssrc=self.__rtcp_ssrc,
                        media_ssrc=0,
                        fci=pack_remb_fci(*remb),
                    )
                    await self._send_rtcp(rtcp_packet)

        # keep track of sources
        self.__active_ssrc[packet.ssrc] = clock.current_datetime()

        # check the codec is known
        codec = self.__codecs.get(packet.payload_type)
        if codec is None:
            return

        # feed RTCP statistics
        if packet.ssrc not in self.__remote_streams:
            self.__remote_streams[packet.ssrc] = StreamStatistics(codec.clockRate)
        self.__remote_streams[packet.ssrc].add(packet)

        # unwrap retransmission packet
        if is_rtx(codec):
            original_ssrc = self.__rtx_ssrc.get(packet.ssrc)
            if original_ssrc is None:
                return

            if len(packet.payload) < 2:
                return

            codec = self.__codecs[codec.parameters["apt"]]
            packet = unwrap_rtx(
                packet, payload_type=codec.payloadType, ssrc=original_ssrc
            )

        # send NACKs for any missing any packets
        if self.__nack_generator is not None and self.__nack_generator.add(packet):
            await self._send_rtcp_nack(
                packet.ssrc, sorted(self.__nack_generator.missing)
            )

        # parse codec-specific information
        try:
            if packet.payload:
                packet._data = depayload(codec, packet.payload)  # type: ignore
            else:
                packet._data = b""  # type: ignore
        except ValueError as exc:
            return

        # try to re-assemble encoded frame
        pli_flag, encoded_frame = self.__jitter_buffer.add(packet)
        # check if the PLI should be sent
        if pli_flag:
            await self._send_rtcp_pli(packet.ssrc)

        # if we have a complete encoded frame, decode it
        if encoded_frame is not None and self.__decoder_thread:
            encoded_frame.timestamp = self.__timestamp_mapper.map(
                encoded_frame.timestamp
            )
            self.__decoder_queue.put((codec, encoded_frame))

    async def _run_rtcp(self) -> None:
<<<<<<< HEAD
=======
        self.__log_debug("- RTCP started")
>>>>>>> b0c7f184
        self.__rtcp_started.set()

        try:
            while True:
                # The interval between RTCP packets is varied randomly over the
                # range [0.5, 1.5] times the calculated interval.
                await asyncio.sleep(0.5 + random.random())

                # RTCP RR
                reports = []
                for ssrc, stream in self.__remote_streams.items():
                    lsr = 0
                    dlsr = 0
                    if ssrc in self.__lsr:
                        lsr = self.__lsr[ssrc]
                        delay = time.time() - self.__lsr_time[ssrc]
                        if delay > 0 and delay < 65536:
                            dlsr = int(delay * 65536)

                    reports.append(
                        RtcpReceiverInfo(
                            ssrc=ssrc,
                            fraction_lost=stream.fraction_lost,
                            packets_lost=stream.packets_lost,
                            highest_sequence=stream.max_seq,
                            jitter=stream.jitter,
                            lsr=lsr,
                            dlsr=dlsr,
                        )
                    )

                if self.__rtcp_ssrc is not None and reports:
                    packet = RtcpRrPacket(ssrc=self.__rtcp_ssrc, reports=reports)
                    await self._send_rtcp(packet)

        except asyncio.CancelledError:
            pass

        self.__rtcp_exited.set()

    async def _send_rtcp(self, packet) -> None:
        try:
            await self.transport._send_rtp(bytes(packet))
        except ConnectionError:
            pass

    async def _send_rtcp_nack(self, media_ssrc: int, lost: List[int]) -> None:
        """
        Send an RTCP packet to report missing RTP packets.
        """
        if self.__rtcp_ssrc is not None:
            packet = RtcpRtpfbPacket(
                fmt=RTCP_RTPFB_NACK, ssrc=self.__rtcp_ssrc, media_ssrc=media_ssrc
            )
            packet.lost = lost
            await self._send_rtcp(packet)

    async def _send_rtcp_pli(self, media_ssrc: int) -> None:
        """
        Send an RTCP packet to report picture loss.
        """
        if self.__rtcp_ssrc is not None:
            packet = RtcpPsfbPacket(
                fmt=RTCP_PSFB_PLI, ssrc=self.__rtcp_ssrc, media_ssrc=media_ssrc
            )
            await self._send_rtcp(packet)

    def _set_rtcp_ssrc(self, ssrc: int) -> None:
        self.__rtcp_ssrc = ssrc

    def __stop_decoder(self) -> None:
        """
        Stop the decoder thread, which will in turn stop the track.
        """
        if self.__decoder_thread:
            self.__decoder_queue.put(None)
            self.__decoder_thread.join()
            self.__decoder_thread = None<|MERGE_RESOLUTION|>--- conflicted
+++ resolved
@@ -415,6 +415,8 @@
         self.__stop_decoder()
 
     async def _handle_rtcp_packet(self, packet: AnyRtcpPacket) -> None:
+        self.__log_debug("< %s", packet)
+
         if isinstance(packet, RtcpSrPacket):
             self.__stats.add(
                 RTCRemoteOutboundRtpStreamStats(
@@ -446,6 +448,8 @@
         """
         Handle an incoming RTP packet.
         """
+        self.__log_debug("< %s", packet)
+
         # feed bitrate estimator
         if self.__remote_bitrate_estimator is not None:
             if packet.extensions.abs_send_time is not None:
@@ -471,6 +475,9 @@
         # check the codec is known
         codec = self.__codecs.get(packet.payload_type)
         if codec is None:
+            self.__log_debug(
+                "x RTP packet with unknown payload type %d", packet.payload_type
+            )
             return
 
         # feed RTCP statistics
@@ -482,6 +489,7 @@
         if is_rtx(codec):
             original_ssrc = self.__rtx_ssrc.get(packet.ssrc)
             if original_ssrc is None:
+                self.__log_debug("x RTX packet from unknown SSRC %d", packet.ssrc)
                 return
 
             if len(packet.payload) < 2:
@@ -505,6 +513,7 @@
             else:
                 packet._data = b""  # type: ignore
         except ValueError as exc:
+            self.__log_debug("x RTP payload parsing failed: %s", exc)
             return
 
         # try to re-assemble encoded frame
@@ -521,10 +530,7 @@
             self.__decoder_queue.put((codec, encoded_frame))
 
     async def _run_rtcp(self) -> None:
-<<<<<<< HEAD
-=======
         self.__log_debug("- RTCP started")
->>>>>>> b0c7f184
         self.__rtcp_started.set()
 
         try:
@@ -563,9 +569,11 @@
         except asyncio.CancelledError:
             pass
 
+        self.__log_debug("- RTCP finished")
         self.__rtcp_exited.set()
 
     async def _send_rtcp(self, packet) -> None:
+        self.__log_debug("> %s", packet)
         try:
             await self.transport._send_rtp(bytes(packet))
         except ConnectionError:
