addons:
  apt:
    packages:
    - libmp3lame-dev
    - libopus-dev
    - libvpx-dev
    - libx264-dev
    - yasm
  homebrew:
    packages:
    - ffmpeg
    - opus
    - libvpx
    update: true
cache:
  directories: $HOME/.local
  pip: true
dist: xenial
install: source .travis/install
language: python
matrix:
  include:
  - env: BUILD=lint
    install: pip install black flake8 isort
    python: "3.6"
  - env: BUILD=test
    language: generic
    os: osx
  - env: BUILD=test
    python: "3.8"
  - env: BUILD=test CRYPTOGRAPHY_NO_BINARY=1
    python: "3.8"
  - env: BUILD=test
    python: "3.7"
  - env: BUILD=test CRYPTOGRAPHY_NO_BINARY=1
    python: "3.7"
  - env: BUILD=test
    python: "3.6"
  - env: BUILD=test CRYPTOGRAPHY_NO_BINARY=1
    python: "3.6"
<<<<<<< HEAD
  - env: BUILD=test
    python: "3.5"
    dist: trusty
  - env: BUILD=test CRYPTOGRAPHY_NO_BINARY=1
    dist: trusty
    python: "3.5"
  - env: BUILD="dist full"
=======
  - env: BUILD=sdist
>>>>>>> 7a74e534
    install: pip install twine
    python: "3.6"
  - env: BUILD="dist datachannel-only"
    install: pip install twine wheel
    python: "3.6"
script: .travis/script
sudo: true<|MERGE_RESOLUTION|>--- conflicted
+++ resolved
@@ -38,17 +38,7 @@
     python: "3.6"
   - env: BUILD=test CRYPTOGRAPHY_NO_BINARY=1
     python: "3.6"
-<<<<<<< HEAD
-  - env: BUILD=test
-    python: "3.5"
-    dist: trusty
-  - env: BUILD=test CRYPTOGRAPHY_NO_BINARY=1
-    dist: trusty
-    python: "3.5"
   - env: BUILD="dist full"
-=======
-  - env: BUILD=sdist
->>>>>>> 7a74e534
     install: pip install twine
     python: "3.6"
   - env: BUILD="dist datachannel-only"
