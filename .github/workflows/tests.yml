--- conflicted
+++ resolved
@@ -82,11 +82,8 @@
           - os: macos-latest
             arch: x86_64
           - os: ubuntu-latest
-<<<<<<< HEAD
-=======
             arch: aarch64
           - os: ubuntu-latest
->>>>>>> b0c7f184
             arch: i686
           - os: ubuntu-latest
             arch: x86_64
